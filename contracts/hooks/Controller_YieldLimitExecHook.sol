--- conflicted
+++ resolved
@@ -119,11 +119,7 @@
         yieldToken__.updateTotalUnderlyingAssets(totalUnderlyingAssets);
 
         if (params_.transferInfo.amount == 0)
-<<<<<<< HEAD
-            return (abi.encode(0, 0, 0), transferInfo);
-=======
             return (abi.encode(0, 0, 0, address(0)), transferInfo);
->>>>>>> 60ba635c
 
         (uint256 consumedUnderlying, uint256 pendingUnderlying) = _limitDstHook(
             params_.connector,
@@ -140,14 +136,6 @@
             params_.transferInfo.receiver
         );
 
-<<<<<<< HEAD
-        postHookData = abi.encode(
-            consumedUnderlying,
-            pendingUnderlying,
-            params_.transferInfo.amount
-        );
-=======
->>>>>>> 60ba635c
         transferInfo = params_.transferInfo;
         if (pendingUnderlying != 0) transferInfo.receiver = address(this);
         transferInfo.amount = sharesToMint;
@@ -210,7 +198,9 @@
                 // execute
                 bool success = executionHelper__.execute(
                     params_.transferInfo.receiver,
-                    execPayload
+                    execPayload,
+                    params_.messageId,
+                    depositUnderlying
                 );
 
                 if (success) {
