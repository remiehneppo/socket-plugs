--- conflicted
+++ resolved
@@ -60,10 +60,7 @@
     )
         public
         override
-<<<<<<< HEAD
-=======
-        notShutdown
->>>>>>> 48e598ef
+        notShutdown
         returns (TransferInfo memory transferInfo, bytes memory postSrcHookData)
     {
         super.srcPreHookCall(params_);
@@ -150,7 +147,6 @@
      */
     function dstPostHookCall(
         DstPostHookCallParams calldata params_
-<<<<<<< HEAD
     )
         public
         override
@@ -223,10 +219,6 @@
         cacheData.connectorCache = abi.encode(
             connectorPendingShares + pendingShares
         );
-=======
-    ) public override returns (CacheData memory cacheData) {
-        return super.dstPostHookCall(params_);
->>>>>>> 48e598ef
     }
 
     // /**
