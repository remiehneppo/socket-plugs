// SPDX-License-Identifier: GPL-3.0-only
pragma solidity 0.8.13;

import "./YieldTokenBase.sol";
import {IStrategy} from "../../interfaces/IStrategy.sol";
import {IConnector} from "../../interfaces/IConnector.sol";
import {IHook} from "../../interfaces/IHook.sol";

// add shutdown
contract YieldToken is YieldTokenBase {
    using FixedPointMathLib for uint256;

    bytes32 constant MINTER_ROLE = keccak256("MINTER_ROLE");
    bytes32 constant HOOK_ROLE = keccak256("HOOK_ROLE");

    constructor(
        string memory name_,
        string memory symbol_,
        uint8 decimals_
    ) YieldTokenBase(name_, symbol_, decimals_) AccessControl(msg.sender) {}

    // move to hook
    // fix to round up and check other cases
    function calculateMintAmount(
        uint256 underlyingAssets_
    ) external view returns (uint256) {
        // total supply -> total shares
        // total yield -> total underlying from all chains
        // yield sent from src chain includes new amount hence subtracted here
        uint256 supply = _totalSupply; // Saves an extra SLOAD if _totalSupply is non-zero.
        return
            supply == 0
                ? underlyingAssets_
<<<<<<< HEAD
                : underlyingAssets_.mulDivUp(
                    supply,
                    totalUnderlyingAssets - underlyingAssets_
                );
=======
                : underlyingAssets_.mulDivDown(supply, totalUnderlyingAssets);
>>>>>>> 894e67fa
    }

    function burn(
        address user_,
        uint256 shares_
    ) external nonReentrant onlyRole(MINTER_ROLE) {
        _burn(user_, shares_);
    }

    // minter role
    function mint(
        address receiver_,
        uint256 amount_
    ) external nonReentrant onlyRole(MINTER_ROLE) {
        _mint(receiver_, amount_);
    }

    // hook role
    function updateTotalUnderlyingAssets(
        uint256 amount_
    ) external onlyRole(HOOK_ROLE) {
        _updateTotalUnderlyingAssets(amount_);
    }

    function _updateTotalUnderlyingAssets(uint256 amount_) internal {
        totalUnderlyingAssets = amount_;
    }

    /*//////////////////////////////////////////////////////////////
                     DEPOSIT/WITHDRAWAL LIMIT LOGIC
    //////////////////////////////////////////////////////////////*/

    function maxWithdraw(address owner) public view virtual returns (uint256) {
        return convertToAssets(convertToAssets(_balanceOf[owner]));
    }

    function maxRedeem(address owner) public view virtual returns (uint256) {
        return convertToAssets(_balanceOf[owner]);
    }
}<|MERGE_RESOLUTION|>--- conflicted
+++ resolved
@@ -31,14 +31,10 @@
         return
             supply == 0
                 ? underlyingAssets_
-<<<<<<< HEAD
-                : underlyingAssets_.mulDivUp(
+                : underlyingAssets_.mulDivDown(
                     supply,
                     totalUnderlyingAssets - underlyingAssets_
                 );
-=======
-                : underlyingAssets_.mulDivDown(supply, totalUnderlyingAssets);
->>>>>>> 894e67fa
     }
 
     function burn(
