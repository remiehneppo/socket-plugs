import { BigNumber, Wallet } from "ethers";
import { ChainSlug, DeploymentMode, IntegrationTypes } from "./core";
import {
  CommonContracts,
  HookContracts,
  Hooks,
  ProjectType,
  SuperBridgeContracts,
  SuperTokenContracts,
} from "./enum";
import { Project, Tokens } from "./enums";

export type ProjectConstantsMap = {
  [key in Project]: ProjectConstants;
};

export type ProjectConstants = {
  [key in DeploymentMode]?: {
    [key in Tokens]?: TokenConstants;
  };
};

export type TokenConstants = {
  controllerChains: ChainSlug[];
  vaultChains: ChainSlug[];
  // for superbridge project, controller chains
  isFiatTokenV2_1?: boolean;
  // for supertoken project, controller chain
<<<<<<< HEAD
  superTokenInfo?:
    | {
        address: string;
        name?: never;
        symbol?: never;
        decimals?: never;
        initialSupplyOwner?: never;
        owner?: never;
        initialSupply?: never;
      }
    | {
        address?: never;
        name: string;
        symbol: string;
        decimals: number;
        initialSupplyOwner: string;
        owner: string;
        initialSupply: number;
      };
=======
  superTokenInfo?: {
    name: string;
    symbol: string;
    decimals: number;
    initialSupplyOwner: string;
    owner: string;
    initialSupply: string;
    initialChain?: ChainSlug;
  };
>>>>>>> 45a31a1f
  // for superbridge yield project, controller chain
  yieldTokenInfo?: {
    name: string;
    symbol: string;
    decimals: number;
  };
  hook: {
    hookType: Hooks;
    // for limitHook, limitExecutionHook
    limitsAndPoolId?: {
      [key in ChainSlug]?: {
        [key in IntegrationTypes]?: {
          sendingLimit: string;
          receivingLimit: string;
          // for superbridge project, vault chains
          poolCount?: number;
        };
      };
    };
    // for superbridge project, yield hook, vault chain
    yieldVaultInfo?: {
      debtRatio: number;
      rebalanceDelay: number;
      strategy: string;
      underlyingAsset: string;
    };
  };
};

export type Connectors = {
  [chainSlug in ChainSlug]?: ConnectorAddresses;
};

export type ConnectorAddresses = {
  [integration in IntegrationTypes]?: string;
};

export interface CommonAddresses {
  connectors: Connectors;
  [HookContracts.LimitHook]?: string;
  [HookContracts.LimitExecutionHook]?: string;
  [HookContracts.ExecutionHelper]?: string;
}

export interface AppChainAddresses extends CommonAddresses {
  isAppChain: true;
  [SuperBridgeContracts.MintableToken]: string;
  [SuperBridgeContracts.Controller]: string;
  [HookContracts.ControllerYieldLimitExecutionHook]?: string;
}

export interface NonAppChainAddresses extends CommonAddresses {
  isAppChain: false;
  [SuperBridgeContracts.NonMintableToken]: string;
  [SuperBridgeContracts.Vault]: string;
  [HookContracts.VaultYieldLimitExecutionHook]?: string;
}

export type SBTokenAddresses = AppChainAddresses | NonAppChainAddresses;

export type SBAddresses = {
  [chainSlug in ChainSlug]?: {
    [token in Tokens]?: SBTokenAddresses;
  };
};

export interface STControllerChainAddresses extends CommonAddresses {
  [SuperTokenContracts.SuperToken]: string;
  [CommonContracts.Controller]: string;
}

export interface STVaultChainAddresses extends CommonAddresses {
  [CommonContracts.NonMintableToken]: string;
  [CommonContracts.Vault]: string;
}

export type STTokenAddresses =
  | STControllerChainAddresses
  | STVaultChainAddresses;

export type STAddresses = {
  [chainSlug in ChainSlug]?: {
    [token in Tokens]?: STTokenAddresses;
  };
};

export interface DeployParams {
  addresses: SBTokenAddresses | STTokenAddresses;
  signer: Wallet;
  currentChainSlug: number;
  currentToken: Tokens;
  hookType?: Hooks;
}

export type UpdateLimitParams = [
  boolean,
  string,
  string | number | BigNumber,
  string | number | BigNumber
];

export interface ReturnObj {
  allDeployed: boolean;
  deployedAddresses: SBTokenAddresses;
}

export type AllAddresses = Record<string, STAddresses | SBAddresses>;

export interface SocketPlugsConfig {
  tokenDecimals: { [key in Tokens]: number };
  tokenSymbols: { [key in Tokens]: string };
  tokenAddresses: {
    [key in ChainSlug]?: { [key in Tokens]?: string };
  };
  projects: string[];
  tokens: string[];
}<|MERGE_RESOLUTION|>--- conflicted
+++ resolved
@@ -26,27 +26,6 @@
   // for superbridge project, controller chains
   isFiatTokenV2_1?: boolean;
   // for supertoken project, controller chain
-<<<<<<< HEAD
-  superTokenInfo?:
-    | {
-        address: string;
-        name?: never;
-        symbol?: never;
-        decimals?: never;
-        initialSupplyOwner?: never;
-        owner?: never;
-        initialSupply?: never;
-      }
-    | {
-        address?: never;
-        name: string;
-        symbol: string;
-        decimals: number;
-        initialSupplyOwner: string;
-        owner: string;
-        initialSupply: number;
-      };
-=======
   superTokenInfo?: {
     name: string;
     symbol: string;
@@ -56,7 +35,6 @@
     initialSupply: string;
     initialChain?: ChainSlug;
   };
->>>>>>> 45a31a1f
   // for superbridge yield project, controller chain
   yieldTokenInfo?: {
     name: string;
