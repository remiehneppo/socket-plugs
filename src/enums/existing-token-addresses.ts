import { ChainSlug } from "@socket.tech/dl-core";
import { Tokens } from "./tokens";

export const ExistingTokenAddresses: {
  [key in ChainSlug]?: { [key in Tokens]?: string };
} = {
  [ChainSlug.MAINNET]: {
    [Tokens.USDC]: "0xa0b86991c6218b36c1d19d4a2e9eb0ce3606eb48",
    [Tokens.USDT]: "0xdac17f958d2ee523a2206206994597c13d831ec7",
    [Tokens.WETH]: "0xc02aaa39b223fe8d0a0e5c4f27ead9083c756cc2",
    [Tokens.WBTC]: "0x2260fac5e5542a773aa44fbcfedf7c193bc2c599",
    [Tokens.SNX]: "0xc011a73ee8576fb46f5e1c5751ca3b9fe0af2a6f",
    [Tokens.WSTETH]: "0x7f39c581f595b53c5cb19bd0b3f8da6c935e2ca0",
<<<<<<< HEAD
    [Tokens.BNB]: "0xB8c77482e45F1F44dE1745F52C74426C631bDD52",
=======
    [Tokens.DAI]: "0x6B175474E89094C44Da98b954EedeAC495271d0F",
    [Tokens.ETH]: "0xEeeeeEeeeEeEeeEeEeEeeEEEeeeeEeeeeeeeEEeE",
>>>>>>> ba82a704
  },
  [ChainSlug.OPTIMISM]: {
    [Tokens.USDC]: "0x8e0b7e6062272B5eF4524250bFFF8e5Bd3497757",
    [Tokens.USDCE]: "0x7f5c764cbc14f9669b88837ca1490cca17c31607",
    [Tokens.USDT]: "0x94b008aa00579c1307b0ef2c499ad98a8ce58e58",
    [Tokens.WETH]: "0x4200000000000000000000000000000000000006",
    [Tokens.WBTC]: "0x68f180fcce6836688e9084f035309e29bf0a2095",
    [Tokens.SNX]: "0x8700daec35af8ff88c16bdf0418774cb3d7599b4",
    [Tokens.WSTETH]: "0x1F32b1c2345538c0c6f582fCB022739c4A194Ebb",
    [Tokens.DAI]: "0xda10009cbd5d07dd0cecc66161fc93d7c9000da1",
    [Tokens.ETH]: "0xEeeeeEeeeEeEeeEeEeEeeEEEeeeeEeeeeeeeEEeE",
  },
  [ChainSlug.POLYGON_MAINNET]: {
    [Tokens.USDC]: "0x3c499c542cEF5E3811e1192ce70d8cC03d5c3359",
    [Tokens.USDCE]: "0x2791Bca1f2de4661ED88A30C99A7a9449Aa84174",
    [Tokens.USDT]: "0xc2132d05d31c914a87c6611c10748aeb04b58e8f",
    [Tokens.DAI]: "0x8f3cf7ad23cd3cadbd9735aff958023239c6a063",
    [Tokens.WETH]: "0x7ceb23fd6bc0add59e62ac25578270cff1b9f619",
    [Tokens.WBTC]: "0x1bfd67037b42cf73acf2047067bd4f2c47d9bfd6",
  },
  [ChainSlug.BASE]: {
    [Tokens.USDC]: "0x833589fcd6edb6e08f4c7c32d4f71b54bda02913",
    [Tokens.WETH]: "0x4200000000000000000000000000000000000006",
    [Tokens.WSTETH]: "0xc1cba3fcea344f92d9239c08c0568f6f2f0ee452",
    [Tokens.DAI]: "0x50c5725949A6F0c72E6C4a641F24049A917DB0Cb",
    [Tokens.ETH]: "0xEeeeeEeeeEeEeeEeEeEeeEEEeeeeEeeeeeeeEEeE",
  },
  [ChainSlug.POLYGON_MAINNET]: {
    [Tokens.USDC]: "0x3c499c542cEF5E3811e1192ce70d8cC03d5c3359",
    [Tokens.USDCE]: "0x2791Bca1f2de4661ED88A30C99A7a9449Aa84174",
    [Tokens.WETH]: "0x4200000000000000000000000000000000000006",
  },
  [ChainSlug.BASE]: {
    [Tokens.USDC]: "0x833589fcd6edb6e08f4c7c32d4f71b54bda02913",
    [Tokens.WETH]: "0x4200000000000000000000000000000000000006",
    [Tokens.WSTETH]: "0xc1cba3fcea344f92d9239c08c0568f6f2f0ee452",
  },
  [ChainSlug.ARBITRUM]: {
    [Tokens.USDC]: "0xaf88d065e77c8cC2239327C5EDb3A432268e5831",
    [Tokens.USDCE]: "0xff970a61a04b1ca14834a43f5de4533ebddb5cc8",
    [Tokens.USDT]: "0xfd086bc7cd5c481dcc9c85ebe478a1c0b69fcbb9",
    [Tokens.WETH]: "0x82af49447d8a07e3bd95bd0d56f35241523fbab1",
    [Tokens.WBTC]: "0x2f2a2543b76a4166549f7aab2e75bef0aefc5b0f",
    [Tokens.WSTETH]: "0x5979D7b546E38E414F7E9822514be443A4800529",
<<<<<<< HEAD
=======
    [Tokens.DAI]: "0xda10009cbd5d07dd0cecc66161fc93d7c9000da1",
    [Tokens.ETH]: "0xEeeeeEeeeEeEeeEeEeEeeEEEeeeeEeeeeeeeEEeE",
>>>>>>> ba82a704
  },
  [ChainSlug.ARBITRUM_SEPOLIA]: {
    [Tokens.USDC]: "0x8537307810fC40F4073A12a38554D4Ff78EfFf41",
    [Tokens.WETH]: "0x565810cbfa3Cf1390963E5aFa2fB953795686339",
  },
  [ChainSlug.SEPOLIA]: {
    [Tokens.USDC]: "0x565810cbfa3Cf1390963E5aFa2fB953795686339",
    [Tokens.WETH]: "0xE67ABDA0D43f7AC8f37876bBF00D1DFadbB93aaa",
  },
  [ChainSlug.AEVO_TESTNET]: {
    [Tokens.USDC]: "0x4D435C00E09034ec2113F63088CCD0be0a0fd06e",
  },
  [ChainSlug.OPTIMISM_SEPOLIA]: {
    [Tokens.USDC]: "0x6D290609b3F5F02D52F28d97C75a443ED8564cBf",
    [Tokens.WETH]: "0x2b42AFFD4b7C14d9B7C2579229495c052672Ccd3",
  },
};<|MERGE_RESOLUTION|>--- conflicted
+++ resolved
@@ -11,12 +11,8 @@
     [Tokens.WBTC]: "0x2260fac5e5542a773aa44fbcfedf7c193bc2c599",
     [Tokens.SNX]: "0xc011a73ee8576fb46f5e1c5751ca3b9fe0af2a6f",
     [Tokens.WSTETH]: "0x7f39c581f595b53c5cb19bd0b3f8da6c935e2ca0",
-<<<<<<< HEAD
-    [Tokens.BNB]: "0xB8c77482e45F1F44dE1745F52C74426C631bDD52",
-=======
     [Tokens.DAI]: "0x6B175474E89094C44Da98b954EedeAC495271d0F",
     [Tokens.ETH]: "0xEeeeeEeeeEeEeeEeEeEeeEEEeeeeEeeeeeeeEEeE",
->>>>>>> ba82a704
   },
   [ChainSlug.OPTIMISM]: {
     [Tokens.USDC]: "0x8e0b7e6062272B5eF4524250bFFF8e5Bd3497757",
@@ -61,11 +57,8 @@
     [Tokens.WETH]: "0x82af49447d8a07e3bd95bd0d56f35241523fbab1",
     [Tokens.WBTC]: "0x2f2a2543b76a4166549f7aab2e75bef0aefc5b0f",
     [Tokens.WSTETH]: "0x5979D7b546E38E414F7E9822514be443A4800529",
-<<<<<<< HEAD
-=======
     [Tokens.DAI]: "0xda10009cbd5d07dd0cecc66161fc93d7c9000da1",
     [Tokens.ETH]: "0xEeeeeEeeeEeEeeEeEeEeeEEEeeeeEeeeeeeeEEeE",
->>>>>>> ba82a704
   },
   [ChainSlug.ARBITRUM_SEPOLIA]: {
     [Tokens.USDC]: "0x8537307810fC40F4073A12a38554D4Ff78EfFf41",
