--- conflicted
+++ resolved
@@ -68,16 +68,12 @@
   },
   [ChainSlug.SEPOLIA]: {
     [Tokens.USDC]: "0x565810cbfa3Cf1390963E5aFa2fB953795686339",
-<<<<<<< HEAD
-    [Tokens.WETH]: "0xE67ABDA0D43f7AC8f37876bBF00D1DFadbB93aaa",
-    [Tokens.ETH]: "0xEeeeeEeeeEeEeeEeEeEeeEEEeeeeEeeeeeeeEEeE",
-=======
     [Tokens.USDT]: "0xB4130e87A180b9448286B291331aEe8A9C154A3A",
     [Tokens.DAI]: "0x255745E5C7Ae620b7f523F5E4A0Ead37660EC5d6",
     // [Tokens.WETH]: "0xE67ABDA0D43f7AC8f37876bBF00D1DFadbB93aaa", // actual weth
     [Tokens.WETH]: "0x771d1Ae208377453D478dF08BbC38034F72aC833", // dummy token
     [Tokens.WBTC]: "0x94BEff5da6201cB2C8F489196FD970B3DF5aA32A",
->>>>>>> 3adf6379
+    [Tokens.ETH]: "0xEeeeeEeeeEeEeeEeEeEeeEEEeeeeEeeeeeeeEEeE",
   },
   [ChainSlug.AEVO_TESTNET]: {
     [Tokens.USDC]: "0x4D435C00E09034ec2113F63088CCD0be0a0fd06e",
@@ -87,10 +83,7 @@
     [Tokens.USDT]: "0x2d1abA6FaBAe80bF5C1C9EA433AAe9030E07CB22",
     [Tokens.DAI]: "0xDC0258dc3dB980090E97EbF4f1FD9Cc3C5AD5894",
     [Tokens.WETH]: "0x2b42AFFD4b7C14d9B7C2579229495c052672Ccd3",
-<<<<<<< HEAD
     [Tokens.ETH]: "0xEeeeeEeeeEeEeeEeEeEeeEEEeeeeEeeeeeeeEEeE",
-=======
     [Tokens.WBTC]: "0xfC5CC93d85861ac82d89fc2D3e56315540E9C8A7",
->>>>>>> 3adf6379
   },
 };