--- conflicted
+++ resolved
@@ -1,221 +1,8 @@
 import { ChainSlug, IntegrationTypes } from "@socket.tech/dl-core";
 import { BigNumber, utils } from "ethers";
-<<<<<<< HEAD
-import { Project, Tokens } from "../../src";
-
-if (!process.env.SOCKET_OWNER_ADDRESS)
-  throw Error("Socket owner address not present");
-export const socketOwner = process.env.SOCKET_OWNER_ADDRESS;
-
-if (!process.env.SOCKET_SIGNER_KEY)
-  throw Error("Socket signer key not present");
-export const socketSignerKey = process.env.SOCKET_SIGNER_KEY;
-
-if (!process.env.DEPLOYMENT_MODE)
-  throw new Error("DeploymentMode not mentioned");
-if (
-  !Object.values(DeploymentMode).includes(
-    process.env.DEPLOYMENT_MODE as DeploymentMode
-  )
-)
-  throw new Error("DeploymentMode is invalid");
-export const mode: DeploymentMode = process.env
-  .DEPLOYMENT_MODE as DeploymentMode;
-
-// if (!process.env.PROJECT) throw new Error("Project not mentioned");
-// if (!Object.values(Project).includes(process.env.PROJECT as Project))
-//   throw new Error("Project is invalid");
-export const project: Project =
-  (process.env.PROJECT as Project) ?? Project.AEVO;
-
-// if (!process.env.TOKEN) throw new Error("Token not mentioned");
-// if (!Object.values(Tokens).includes(process.env.TOKEN as Tokens))
-// throw new Error("Token is invalid");
-export const token: Tokens = (process.env.TOKEN as Tokens) ?? Tokens.USDC;
-
-console.log("========================================================");
-console.log("MODE", mode);
-console.log("PROJECT", project);
-console.log("TOKEN", token);
-console.log(
-  `Make sure ${mode}_${project}_addresses.json and ${mode}_${project}_verification.json is cleared for given networks if redeploying!!`
-);
-console.log(`Owner address configured to ${socketOwner}`);
-console.log("========================================================");
-
-export type ProjectConstants = {
-  [key in Project]?: {
-    [key in DeploymentMode]?: {
-      [key in Tokens]?: {
-        appChain: ChainSlug;
-        nonAppChains: ChainSlug[];
-        isFiatTokenV2_1?: boolean;
-        integrationTypes: {
-          [key in IntegrationTypes]?: {
-            depositLimit: string;
-            depositRate: string;
-            withdrawLimit: string;
-            withdrawRate: string;
-            poolCount: number;
-          };
-        };
-      };
-    };
-  };
-};
-
-const _projectConstants: ProjectConstants = {
-  [Project.AEVO_TESTNET]: {
-    [DeploymentMode.PROD]: {
-      [Tokens.USDC]: {
-        appChain: ChainSlug.AEVO_TESTNET,
-        nonAppChains: [ChainSlug.ARBITRUM_SEPOLIA, ChainSlug.OPTIMISM_SEPOLIA],
-        integrationTypes: {
-          [IntegrationTypes.fast]: {
-            depositLimit: "50000",
-            depositRate: "0.5787",
-            withdrawLimit: "50000",
-            withdrawRate: "0.5787",
-            poolCount: 0,
-          },
-        },
-      },
-      [Tokens.WETH]: {
-        appChain: ChainSlug.AEVO_TESTNET,
-        nonAppChains: [ChainSlug.ARBITRUM_SEPOLIA, ChainSlug.OPTIMISM_SEPOLIA],
-        integrationTypes: {
-          [IntegrationTypes.fast]: {
-            depositLimit: "100",
-            depositRate: "0.0011574",
-            withdrawLimit: "100",
-            withdrawRate: "0.0011574",
-            poolCount: 0,
-          },
-        },
-      },
-    },
-  },
-  [Project.AEVO]: {
-    [DeploymentMode.DEV]: {
-      [Tokens.USDC]: {
-        appChain: ChainSlug.AEVO_TESTNET,
-        nonAppChains: [ChainSlug.ARBITRUM_GOERLI, ChainSlug.OPTIMISM_GOERLI],
-        integrationTypes: {
-          [IntegrationTypes.fast]: {
-            depositLimit: "50000",
-            depositRate: "0.5787",
-            withdrawLimit: "50000",
-            withdrawRate: "0.5787",
-            poolCount: 0,
-          },
-        },
-      },
-    },
-    [DeploymentMode.PROD]: {
-      [Tokens.USDC]: {
-        appChain: ChainSlug.AEVO,
-        nonAppChains: [ChainSlug.ARBITRUM, ChainSlug.OPTIMISM],
-        integrationTypes: {
-          [IntegrationTypes.fast]: {
-            depositLimit: "500000",
-            // depositRate: "500000",
-            depositRate: "5.787",
-            withdrawLimit: "500000",
-            // withdrawRate: "500000",
-            withdrawRate: "5.787",
-            poolCount: 0,
-          },
-        },
-      },
-    },
-  },
-  [Project.LYRA_TESTNET]: {
-    [DeploymentMode.DEV]: {
-      [Tokens.USDC]: {
-        appChain: ChainSlug.LYRA_TESTNET,
-        nonAppChains: [ChainSlug.ARBITRUM_GOERLI, ChainSlug.OPTIMISM_GOERLI],
-        integrationTypes: {
-          [IntegrationTypes.fast]: {
-            depositLimit: "10000",
-            depositRate: "0.11574",
-            withdrawLimit: "10000",
-            withdrawRate: "0.11574",
-            poolCount: 0,
-          },
-        },
-      },
-    },
-    [DeploymentMode.PROD]: {
-      [Tokens.USDC]: {
-        appChain: ChainSlug.LYRA_TESTNET,
-        nonAppChains: [ChainSlug.SEPOLIA],
-        integrationTypes: {
-          [IntegrationTypes.fast]: {
-            depositLimit: "100000",
-            depositRate: "1.1574",
-            withdrawLimit: "100000",
-            withdrawRate: "1.1574",
-            poolCount: 0,
-          },
-          [IntegrationTypes.native]: {
-            depositLimit: "100000",
-            depositRate: "1.1574",
-            withdrawLimit: "0",
-            withdrawRate: "0",
-            poolCount: 0,
-          },
-        },
-      },
-    },
-  },
-  [Project.LYRA]: {
-    [DeploymentMode.PROD]: {
-      [Tokens.USDC]: {
-        appChain: ChainSlug.LYRA,
-        nonAppChains: [ChainSlug.MAINNET],
-        isFiatTokenV2_1: true,
-        integrationTypes: {
-          [IntegrationTypes.fast]: {
-            depositLimit: "10000",
-            depositRate: "0.11574",
-            withdrawLimit: "10000",
-            withdrawRate: "0.11574",
-            poolCount: 0,
-          },
-          [IntegrationTypes.native]: {
-            depositLimit: "10000",
-            depositRate: "0.11574",
-            withdrawLimit: "0",
-            withdrawRate: "0",
-            poolCount: 0,
-          },
-        },
-      },
-    },
-  },
-  [Project.SX_NETWORK_TESTNET]: {
-    [DeploymentMode.PROD]: {
-      [Tokens.USDC]: {
-        appChain: ChainSlug.SX_NETWORK_TESTNET,
-        nonAppChains: [ChainSlug.POLYGON_MUMBAI, ChainSlug.SEPOLIA],
-        integrationTypes: {
-          [IntegrationTypes.fast]: {
-            depositLimit: "10000",
-            depositRate: "0.11574",
-            withdrawLimit: "10000",
-            withdrawRate: "0.11574",
-            poolCount: 0,
-          },
-        },
-      },
-    },
-  },
-};
-=======
 import { tokenDecimals } from "../../src";
 import { ProjectTokenConstants } from "../constants/types";
 import { getMode, getProject, getToken } from "../constants/config";
->>>>>>> 9906f486
 
 export const isAppChain = (chain: ChainSlug) =>
   getProjectTokenConstants().appChain === chain;
