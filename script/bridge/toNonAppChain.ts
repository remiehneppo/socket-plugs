--- conflicted
+++ resolved
@@ -8,11 +8,7 @@
 import { ChainSlug } from "@socket.tech/dl-core";
 import { getSocket } from "./utils";
 
-<<<<<<< HEAD
-const srcChain = ChainSlug.SX_NETWORK_TESTNET;
-=======
 const srcChain = ChainSlug.LYRA_TESTNET;
->>>>>>> 8b7f85fc
 const dstChain = ChainSlug.SEPOLIA;
 const gasLimit = 1000000;
 let amount = utils.parseUnits(
